--- conflicted
+++ resolved
@@ -2,11 +2,7 @@
 
 organization in ThisBuild := "com.github.krasserm"
 
-<<<<<<< HEAD
-version in ThisBuild := "0.5"
-=======
-version in ThisBuild := "0.6-SNAPSHOT"
->>>>>>> 4c619fcd
+version in ThisBuild := "0.5.1"
 
 crossScalaVersions := Seq("2.11.8", "2.12.0")
 
